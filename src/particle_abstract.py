# -----------------------------------------------------------------------------------------------------
# CONDOR
# Simulator for diffractive single-particle imaging experiments with X-ray lasers
# http://xfel.icm.uu.se/condor/
# -----------------------------------------------------------------------------------------------------
# Copyright 2014 Max Hantke, Filipe R.N.C. Maia, Tomas Ekeberg
# Condor is distributed under the terms of the GNU General Public License
# -----------------------------------------------------------------------------------------------------
# This program is free software; you can redistribute it and/or modify
# it under the terms of the GNU General Public License as published by
# the Free Software Foundation; either version 2 of the License, or
# (at your option) any later version.
# This program is distributed in the hope that it will be useful,
# but without any warranty; without even the implied warranty of
# merchantability or fitness for a pariticular purpose. See the
# GNU General Public License for more details.
# You should have received a copy of the GNU General Public License
# along with this program; if not, write to the Free Software
# Foundation, Inc., 59 Temple Place, Suite 330, Boston, MA 02111-1307 USA
# -----------------------------------------------------------------------------------------------------
# General note:
# All variables are in SI units by default. Exceptions explicit by variable name.
# -----------------------------------------------------------------------------------------------------

import sys
import numpy

import logging
logger = logging.getLogger("Condor")
import utils.log
from utils.log import log 

import config
from material import Material
from utils.variation import Variation


class AbstractParticleModel:
    def __init__(self, **kwargs):       
        # Check for valid set of keyword arguments
        self.req_keys += ["particle_model","alignment","position","concentration"]
        self.opt_keys += ["euler_angle_0","euler_angle_1","euler_angle_2",
                          "position_variation","position_spread","position_variation_n"] 
        # Check input
        miss_keys,ill_keys = config.check_input(kwargs.keys(),self.req_keys,self.opt_keys,verbose=True)
        if len(miss_keys) > 0: 
            log(logger.error,"Cannot initialize %s because of missing keyword arguments." % self.__class__.__name__)
            sys.exit(1)
        if len(ill_keys) > 0:
            log(logger.error,"Cannot initialize %s instance because of illegal keyword arguments." % self.__class__.__name__)
            sys.exit(1)

        # Start initialisation
        self.set_alignment(alignment=kwargs["alignment"],euler_angle_0=kwargs.get("euler_angle_0",None),euler_angle_1=kwargs.get("euler_angle_1",None),euler_angle_2=kwargs.get("euler_angle_2",None))
        self.set_position_variation(position_variation=kwargs["position_variation"],position_spread=kwargs.get("position_spread",None),position_variation_n=kwargs.get("position_variation_n",None))
        self.position_mean = kwargs["position"]
        self.concentration = kwargs["concentration"]

    def get_next(self):
        O = {}
        O["_class_instance"] = self 
        euler_angle_0,euler_angle_1,euler_angle_2 = self._get_next_orientation()
        O["euler_angle_0"] = euler_angle_0
        O["euler_angle_1"] = euler_angle_1
        O["euler_angle_2"] = euler_angle_2
        O["position"] = self._get_next_position()
        return O
    
    def set_random_orientation(self):
        self.set_alignment("random")

    def set_alignment(self,alignment=None,euler_angle_0=None,euler_angle_1=None,euler_angle_2=None):
        if alignment not in [None,"random","euler_angles","first_axis","random_euler_angle_0"]:
            log(logger.error,"Invalid argument for sample alignment specified.")
            return
        self._euler_angle_0 = euler_angle_0
        self._euler_angle_1 = euler_angle_1
        self._euler_angle_2 = euler_angle_2
        if alignment is None and (self._euler_angle_0 is not None and self._euler_angle_1 is not None and self._euler_angle_2 is not None):
            self._alignment = "euler_angles"
        else:
            self._alignment = alignment

    def _get_next_orientation(self):
        if self._alignment == "first_axis":
            # Sanity check
            if self._euler_angle_0 is not None or self._euler_angle_1 is not None or self._euler_angle_2 is not None:
                log(logger.error,"Conflict of arguments: Specified first_axis alignment and also specified set of euler angles. This does not make sense.")
                exit(1)
            euler_angle_0 = 0.
            euler_angle_1 = 0.
            euler_angle_2 = 0.
        elif self._alignment == "random":
            # Sanity check
            if self._euler_angle_0 is not None or self._euler_angle_1 is not None or self._euler_angle_2 is not None:
                log(logger.error,"Conflict of arguments: Specified random alignment and also specified set of euler angles. This does not make sense.")
                exit(1)
            (euler_angle_0,euler_angle_1,euler_angle_2) = utils.diffraction.random_euler_angles()
        elif self._alignment == "euler_angles":
            # Many orientations (lists of euler angles)
            if isinstance(self._euler_angle_0,list):
                euler_angle_0 = self._euler_angle_0[self._i]
                euler_angle_1 = self._euler_angle_1[self._i]
                euler_angle_2 = self._euler_angle_2[self._i]
            # One orientation (euler angles are scalars)
            else:
                euler_angle_0 = self._euler_angle_0
                euler_angle_1 = self._euler_angle_1
                euler_angle_2 = self._euler_angle_2
        elif self._alignment == "random_euler_angle_0":
            if self._euler_angle_0 is not None:
                log(logger.error,"Conflict of arguments: Specified random_euler_angle_0 alignment and also specified a specific euler_angle_0 = %f. This does not make sense." % self._euler_angle_0)
                exit(1)
            euler_angle_0 = numpy.random.uniform(0,2*numpy.pi)
            euler_angle_1 = self._euler_angle_1 if self._euler_angle_1 is not None else 0.
            euler_angle_2 = self._euler_angle_2 if self._euler_angle_2 is not None else 0.
        return euler_angle_0,euler_angle_1,euler_angle_2

    def set_position_variation(self,position_variation,position_spread,position_variation_n):
        self._position_variation = Variation(position_variation,position_spread,position_variation_n,number_of_dimensions=3,name="particle position")

    def _get_next_position(self):
        return self._position_variation.get(self.position_mean)

<<<<<<< HEAD
class AbstractContinuousParticleModel(AbstractParticleModel):
    def __init__(self, **kwargs):
        # Argument check and initialization of inherited class
        self.req_keys = ["diameter"]
        cel_keys = ["c"+k for k in config.DICT_atomic_number.keys()]
        self.opt_keys = ["diameter_variation","diameter_spread","diameter_variation_n","massdensity","material_type"] + cel_keys
        AbstractParticleModel.__init__(self,**kwargs)
=======
class AbstractContinuousParticleSpecies(AbstractParticleSpecies):
    req_keys = ["diameter"]
    opt_keys = ["diameter_variation","diameter_spread","diameter_variation_n","massdensity","material_type"] + ["c"+k for k in config.DICT_atomic_number.keys()]
    def __init__(self, **kwargs):
        # Argument check and initialization of inherited class
        AbstractParticleSpecies.__init__(self,**kwargs)
>>>>>>> 0a5e3452
        # Continue initialization
        # Diameter
        self.set_diameter_variation(diameter_variation=kwargs["diameter_variation"],diameter_spread=kwargs.get("diameter_spread",None),diameter_variation_n=kwargs.get("diameter_variation_n",None))
        self.diameter_mean = kwargs["diameter"]
        # Material
        materialargs = {}
        cel_keys = ["c"+k for k in config.DICT_atomic_number.keys()]
        if 'massdensity' in kwargs:
            materialargs['massdensity'] = kwargs['massdensity']
            for key in kwargs.keys():
                if key in cel_keys: materialargs[key] = kwargs[key]
        elif "material_type" in kwargs:
            materialargs['material_type'] = kwargs['material_type']
        else:
            log(logger.error,"Illegal material configuration for sample model.")
            exit(0)
        self.set_material(**materialargs)

    def get_next(self):
        O = AbstractParticleModel.get_next(self)
        O["diameter"] = self._get_next_diameter()
        return O
    
    def set_diameter_variation(self,diameter_variation=None,diameter_spread=None,diameter_variation_n=None,**kwargs):
        self._diameter_variation = Variation(diameter_variation,diameter_spread,diameter_variation_n,name="sample diameter")       

    def _get_next_diameter(self):
        d = self._diameter_variation.get(self.diameter_mean)
        # Non-random diameter
        if self._diameter_variation._mode in [None,"range"]:
            if d <= 0:
                log(logger.error,"Sample diameter smaller-equals zero. Change your configuration.")
            else:
                return d
        # Random diameter
        else:
            if d <= 0.:
                log(logger.warning,"Sample diameter smaller-equals zero. Try again.")
                return self._get_next_diameter()
            else:
                return d

    def set_material(self, **kwargs):
        self.material = Material(**kwargs)<|MERGE_RESOLUTION|>--- conflicted
+++ resolved
@@ -122,22 +122,12 @@
     def _get_next_position(self):
         return self._position_variation.get(self.position_mean)
 
-<<<<<<< HEAD
-class AbstractContinuousParticleModel(AbstractParticleModel):
-    def __init__(self, **kwargs):
-        # Argument check and initialization of inherited class
-        self.req_keys = ["diameter"]
-        cel_keys = ["c"+k for k in config.DICT_atomic_number.keys()]
-        self.opt_keys = ["diameter_variation","diameter_spread","diameter_variation_n","massdensity","material_type"] + cel_keys
-        AbstractParticleModel.__init__(self,**kwargs)
-=======
 class AbstractContinuousParticleSpecies(AbstractParticleSpecies):
     req_keys = ["diameter"]
     opt_keys = ["diameter_variation","diameter_spread","diameter_variation_n","massdensity","material_type"] + ["c"+k for k in config.DICT_atomic_number.keys()]
     def __init__(self, **kwargs):
         # Argument check and initialization of inherited class
         AbstractParticleSpecies.__init__(self,**kwargs)
->>>>>>> 0a5e3452
         # Continue initialization
         # Diameter
         self.set_diameter_variation(diameter_variation=kwargs["diameter_variation"],diameter_spread=kwargs.get("diameter_spread",None),diameter_variation_n=kwargs.get("diameter_variation_n",None))
