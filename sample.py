import sys,pylab,time,multiprocessing
if "utils" not in sys.path: sys.path.append("utils")
import config,imgutils,proptools

class Material:
    """
    A class of a sample object.
    Sample material.

    """
    def __init__(self,parent=None,**args):
        self._parent = parent
        keys = args.keys()
        try:
            args['massdensity']
            for key in keys:
                if key[0] == 'c' or key == 'massdensity':
                    exec "self." + key + " = args[key]"
                else:
                    print "ERROR: %s is no valid argument for initialization of Material." % key
        except:
            if keys == []:
                materialtype = 'protein'
            else:
                materialtype = args['materialtype']
            self.massdensity = config.DICT_massdensity[materialtype]
            self.cH = config.DICT_atomic_composition[materialtype][0]
            self.cC = config.DICT_atomic_composition[materialtype][1]
            self.cN = config.DICT_atomic_composition[materialtype][2]
            self.cO = config.DICT_atomic_composition[materialtype][3]
            self.cP = config.DICT_atomic_composition[materialtype][4]
            self.cS = config.DICT_atomic_composition[materialtype][5]
    
    def get_fX(self,element,photon_energy_eV=None):
        """
        Get the scattering factor for an element through linear interpolation.
        """
        if not photon_energy_eV:
            photon_energy_eV = self._parent._parent.source.photon.get_energy("eV")
        SF_X = config.DICT_scattering_factors[element]
        e = config.DICT_physical_constants['e']
        c = config.DICT_physical_constants['c']
        h = config.DICT_physical_constants['h']
        f1 = pylab.interp(photon_energy_eV,SF_X[:,0],SF_X[:,1])
        f2 = pylab.interp(photon_energy_eV,SF_X[:,0],SF_X[:,2])
        return complex(f1,f2) 
 
    def get_n(self,photon_energy_eV=None):
        """
        Obtains complex refractive index.
        Henke (1994): n = 1 - r_0/(2pi) lambda^2 sum_q rho_q f_q(0)
        r_0: classical electron radius
        rho_q: atomic number density of atom species q
        f_q(0): atomic scattering factor (forward scattering) of atom species q
        """

        re = config.DICT_physical_constants['re']
        h = config.DICT_physical_constants['h']
        c = config.DICT_physical_constants['c']
        qe = config.DICT_physical_constants['e']

        if not photon_energy_eV:
            photon_energy_eV = self._parent._parent.source.photon.get_energy("eV")
        photon_wavelength = h*c/photon_energy_eV/qe

        f = self.get_f(photon_energy_eV)
        atom_density = self.get_atom_density()
        
        n = 1 - re/2/pylab.pi * photon_wavelength**2 * f * atom_density

        return n

    # convenience functions
    # n = 1 - delta - i beta
    def get_delta(self,photon_energy_eV=None):
        return (1-self.get_n(photon_energy_eV).real)
    def get_beta(self,photon_energy_eV=None):
        return (-self.get_n(photon_energy_eV).imag)

    def get_f(self,photon_energy_eV=None):

        h = config.DICT_physical_constants['h']
        c = config.DICT_physical_constants['c']
        qe = config.DICT_physical_constants['e']

        if not photon_energy_eV:
            photon_energy_eV = self._parent._parent.source.photon.get_energy("eV")
        photon_wavelength = h*c/photon_energy_eV/qe

        atomic_composition = self.get_atomic_composition_dict()

        f_sum = 0
        for element in atomic_composition.keys():
            # sum up average atom factor
            f = self.get_fX(element,photon_energy_eV)
            f_sum += atomic_composition[element] * f
        
        return f_sum


    def get_atom_density(self):
                
        u = config.DICT_physical_constants['u']

        atomic_composition = self.get_atomic_composition_dict()

        M = 0
        for element in atomic_composition.keys():
            # sum up mass
            M += atomic_composition[element]*config.DICT_atomic_mass[element]*u

        number_density = self.massdensity/M
        
        return number_density


    def get_electron_density(self):

        u = config.DICT_physical_constants['u']

        atomic_composition = self.get_atomic_composition_dict()

        M = 0
        Q = 0
        for element in atomic_composition.keys():
            # sum up electrons
            M += atomic_composition[element]*config.DICT_atomic_mass[element]*u
            Q += atomic_composition[element]*config.DICT_atomic_number[element]

        electron_density = Q*self.massdensity/M
        
        return electron_density
        
        
    def get_atomic_composition_dict(self):

        atomic_composition = {}
        
        for key in self.__dict__.keys():
            if key[0] == 'c':
                exec "c_tmp = self." + key
                atomic_composition[key[1:]] = c_tmp 
 
        tmp_sum = float(sum(atomic_composition.values()))
        for element in atomic_composition.keys():
            atomic_composition[element] /= tmp_sum 
        
        return atomic_composition



class SampleMap:
    """
    A class of the input-object.
    Class of the sample described by a refractive index map (map3d: dn = n-1) 

    """

    def __init__(self,**kwargs):
        """
        Function initializes SampleMap object:
        ======================================

        Arguments:

        Keyword arguments (if not given variable \'X\' is set to default value \'[X_default]\'):
        
        EITHER (default):
        - N: Edge length in number of voxels [1]
        - dX Real space sampling distance. [Taken from input object configuration]

        OR:
        - map3d: Cubic 3d refractive index map. (map3d: dn = n-1)
        
        ADDITIONAL:
        - euler_angle_0, euler_angle_1, euler_angle_2: Euler angles defining orientation of particle in the beam. [0.0,0.0,0.0]
        - radius: Characteristic radius of the object. [None]
        - parent: Input object to which this SampleMap object shall be linked. [None]

        """
        if 'map3d' in kwargs: 
            if kwargs['map3d'].shape[0] != kwargs['map3d'].shape[1] \
                    or kwargs['map3d'].shape[0] != kwargs['map3d'].shape[2] \
                    or kwargs['map3d'].shape[1] != kwargs['map3d'].shape[2]:
                print "ERROR: Only accept cubic maps."
                return
            self.map3d = kwargs['map3d']
        else:
            N = kwargs.get('N',1)
            self.map3d = pylab.zeros(shape=(N,N,N),dtype="complex64")
        self._parent = kwargs.get('parent',None)
        self.radius = kwargs.get('radius',None)
        self.dX = kwargs.get('dX',self._parent.get_real_space_resolution_element()/(1.0*self._parent.propagation.rs_oversampling))
        self.euler_angle_0 = kwargs.get('euler_angle_0',0.0)
        self.euler_angle_1 = kwargs.get('euler_angle_1',0.0)
        self.euler_angle_2 = kwargs.get('euler_angle_2',0.0)

    def set_random_orientation(self):
        [e0,e1,e2] = proptools.random_euler_angles()
        self.euler_angle_0 = e0
        self.euler_angle_1 = e1
        self.euler_angle_2 = e2
        
    def put_custom_map(self,map_add,x=0.,y=0.,z=0.,mode='refill'):
        Nx = self.map3d.shape[2]
        Ny = self.map3d.shape[1]
        Nz = self.map3d.shape[0]
        origin = pylab.array([(self.map3d.shape[0]-1)/2.0,
                              (self.map3d.shape[1]-1)/2.0,
                              (self.map3d.shape[2]-1)/2.0])
        zmin = round(origin[0]+z-map_add.shape[0]/2.0)
        ymin = round(origin[1]+y-map_add.shape[1]/2.0)
        xmin = round(origin[2]+x-map_add.shape[2]/2.0)
        zoff = 0
        yoff = 0
        xoff = 0
        if zmin < 0:
            Nz += -zmin
            zoff = -zmin
        if ymin < 0:
            Ny += -ymin
            yoff = -ymin
        if xmin < 0:
            Nx += -xmin
            xoff = -xmin
        change_map_size = False
        if self.map3d.shape[0] < zmin+map_add.shape[0]:
            Nz += (zmin+map_add.shape[0])-self.map3d.shape[0]
            change_map_size = True
            print Nz
        if self.map3d.shape[1] < ymin+map_add.shape[1]:
            Ny += (ymin+map_add.shape[1])-self.map3d.shape[1]
            change_map_size = True
            print Ny
        if self.map3d.shape[2] < xmin+map_add.shape[2]:
            Nx += (xmin+map_add.shape[2])-self.map3d.shape[2]
            change_map_size = True
            print Nx
        if change_map_size:
            temp = self.map3d.copy()
            self.map3d = pylab.zeros(shape=(Nz,Ny,Nx),dtype="complex64")
            self.map3d[zoff:zoff+temp.shape[0],yoff:yoff+temp.shape[1],xoff:xoff+temp.shape[2]] = temp[:,:,:]
        #self.map3d[zoff+zmin:zoff+zmin+map_add.shape[0],
        #           yoff+ymin:yoff+ymin+map_add.shape[1],
        #           xoff+xmin:xoff+xmin+map_add.shape[2]] += map_add[:,:,:]
        if mode=='fill':
            M = self.map3d[zoff+zmin:zoff+zmin+map_add.shape[0],
                           yoff+ymin:yoff+ymin+map_add.shape[1],
                           xoff+xmin:xoff+xmin+map_add.shape[2]]
            M[M==0.] = map_add[M==0.]
            M[(M<M.max())*(M!=0.)] = (map_add[(M<M.max())*(M!=0.)]+M[(M<M.max())*(M!=0.)])/2.
        elif mode=='refill':
            self.map3d[zoff+zmin:zoff+zmin+map_add.shape[0],
                       yoff+ymin:yoff+ymin+map_add.shape[1],
                       xoff+xmin:xoff+xmin+map_add.shape[2]] = map_add[:,:,:]
        elif mode=='add':
            self.map3d[zoff+zmin:zoff+zmin+map_add.shape[0],
                       yoff+ymin:yoff+ymin+map_add.shape[1],
                       xoff+xmin:xoff+xmin+map_add.shape[2]] += map_add[:,:,:]


    # TESTING REQUIRED
    def smooth_map3d(self,factor):
        self.map3d = imgutils.smooth3d(self.map3d,factor)

    def put_spheres_stack(self,Nppp,width,height,sphere_diameter,layer_thickness,**materialargs):
        material_obj = Material(self,**materialargs)
        material_obj_water = Material(self,materialtype='water')
        dn = 1.0-material_obj.get_n()
        dn_water = 1.0-material_obj_water.get_n()
        edge_pix = width/self.dX
        diameter_pix  = sphere_diameter/self.dX
        thickness_pix = layer_thickness/self.dX
        Np = int(pylab.ceil(height/layer_thickness))
        map3d = imgutils.generate_random_colloid_planes(edge_pix,diameter_pix,thickness_pix,Np,Nppp) * dn
        map3d[abs(map3d)<abs(dn_water)] = dn_water
        if self.map3d.max() == 0:
            self.map3d = map3d
        else:
            self.put_custom_map(map3d)
    
    def put_into_water(self):
        M = Material(self,materialtype='water')
        dn = 1.-M.get_n()
        self.map3d.real += dn.real*(1-self.map3d.real/self.map3d.real.max())
        self.map3d.imag += dn.imag*(1-self.map3d.imag/self.map3d.imag.max())
        self.map3d -= dn

    def put_periodic_filament(self,diameter,layer_thickness,length,**materialargs):
        Nx = length/self.dX
        Ny = diameter/self.dX
        Nz = diameter/self.dX
        T = layer_thickness/self.dX
        Z,Y,X = 1.0*pylab.mgrid[0:Nz,0:Ny,0:Nx]
        Z -= Nz/2.
        X -= Nx/2.
        Y -= Ny/2.
        R = pylab.sqrt(Y**2+Z**2)
        map3d = R.copy()
        map3d[R<Ny/2.] = 1-R[R<Ny/2.]/(Ny/2.)
        map3d[R>=Ny/2.] = 0
        map3d *= pylab.sin(2*pylab.pi*X/T)
        material_obj = Material(self,**materialargs)
        dn = 1.0-material_obj.get_n()
        self.map3d = dn*map3d

    def put_sphere(self,radius,x=0,y=0,z=0,fillmode='refill',**materialargs):
        """
        Function adds densitymap of homogeneous sphere to 3-dimensional densitymap:
        ===========================================================================

        Arguments:
       
        - radius: Radius of the sphere in m. [no default value]
        - x,y,z: center position (measured from current origin (0,0,0)) in m. [0.,0.,0.]

        Keyword arguments:

        EITHER:
        - materialtype: Predefined materialtype ('protein','virus','cell','latexball','water',... For a complete list look up \'config.py\'.)
        
        OR:
        - c\'X\': fraction of element \'X\' of atomic number density in material (normalization is done internally).
        - massdensity: Massdensity of material in kg/m^3

        """
        material_obj = Material(self,**materialargs)
        dn = 1.0-material_obj.get_n()
        R_N = radius/self.dX
        size = int(round((R_N*1.2)*2))
        X,Y,Z = 1.0*pylab.mgrid[0:size,0:size,0:size]
        for J in [X,Y,Z]: J -= size/2.0-0.5
        R = pylab.sqrt(X**2+Y**2+Z**2)
        spheremap = pylab.zeros(shape=R.shape,dtype="complex64")
        spheremap[R<R_N] = 1
        spheremap[abs(R_N-R)<0.5] = 0.5+0.5*(R_N-R[abs(R_N-R)<0.5])
        spheremap *= dn
        if self.map3d.max() == 0 and not x and not y and not z:
            self.map3d = spheremap
        else:
            x_N = x/self.dX
            y_N = y/self.dX
            z_N = z/self.dX
            self.put_custom_map(spheremap,x_N,y_N,z_N,fillmode)
 
    def put_spheroid_sample(self,a,b,**kwargs):
        """
        Function add densitymap of homogeneous ellipsoid to 3-dimensional densitymap:
        =============================================================================

        Arguments:
        
        - a,b: Radii in meter.
        - x,y,z: Center coordinats (from current origin) [middle]

        Keyword arguments

        """

        materialargs = {}
        if 'massdensity' in kwargs:
            materialargs['massdensity'] = kwargs['massdensity']
            for key in kwargs.keys():
                if key[0] == 'c': materialargs[key] = kwargs[key]
        else:
            materialargs['materialtype'] = kwargs['materialtype']
        material_obj = Material(self,**materialargs)
        dn = 1.0 - material_obj.get_n()

        eul_ang0 = kwargs.get('euler_angle_0',0.0)
        eul_ang1 = kwargs.get('euler_angle_1',0.0)
        eul_ang2 = kwargs.get('euler_anlge_2',0.0)
        x = kwargs.get('x',None)
        y = kwargs.get('y',None)
        z = kwargs.get('z',None)

        R_N = max([a,b])/self.dX
        a_N = a/self.dX
        b_N = b/self.dX
        size = int(round((R_N*1.2)*2))
        X,Y,Z = 1.0*pylab.mgrid[0:size,0:size,0:size]
        for J in [X,Y,Z]: J -= size/2.0-0.5
        
        R_sq = X**2+Y**2+Z**2
        e_c = proptools.rotation(pylab.array([0.0,0.0,1.0]),eul_ang0,eul_ang1,eul_ang2)
        d_sq_c = ((Z*e_c[0])+(Y*e_c[1])+(X*e_c[2]))**2
        r_sq_c = abs( R_sq * (1 - (d_sq_c/R_sq)))
        spheroidmap = r_sq_c/a_N**2+d_sq_c/b_N**2
        spheroidmap[spheroidmap<=1] = 1
        spheroidmap[spheroidmap>1] = 0
        smooth_factor = 1.5
        config.OUT.write("Smoothing by a factor of %f\n" % smooth_factor)
        spheroidmap = abs(imgutils.smooth3d(spheroidmap,smooth_factor))
        spheroidmap /= spheroidmap.max()
        spheroidmap = pylab.array(spheroidmap,dtype="complex64")
        spheroidmap *= dn
        if self.map3d.max() == 0 and not x and not y and not z:
            self.map3d = spheroidmap
        else:
            if x == None and y == None and z == None:
                x=round(self.map3d.shape[2]/2.0)-0.5
                y=round(self.map3d.shape[1]/2.0)-0.5
                z=round(self.map3d.shape[0]/2.0)-0.5
            x_N = x/self.dX
            y_N = y/self.dX
            z_N = z/self.dX
            self.put_custom_map(spheroidmap,x_N,y_N,z_N)
   
    def put_goldball(self,radius,x=None,y=None,z=None):
        self.put_sphere(radius,x,y,z,'fill',cAu=1,massdensity=config.DICT_massdensity['Au'])        

    def put_icosahedral_virus(self,radius,x=0.,y=0.,z=0.,**kwargs):
        kwargs_cp = kwargs.copy()
        kwargs_cp['materialtype'] = 'virus'
        dn = self._makedm_icosahedron(radius,**kwargs_cp)
        if self.map3d.max() == 0.0 and x==0. and y==0. and z==0.:
            self.map3d = dn
        else:
            x_N = x/self.dX
            y_N = y/self.dX
            z_N = z/self.dX
            self.put_custom_map(dn,x_N,y_N,z_N)

    def put_icosahedral_sample(self,radius,**kwargs):
        kwargs_cp = kwargs.copy()

        x = kwargs.get('x',None)
        y = kwargs.get('y',None)
        z = kwargs.get('z',None)      

        dn = self._makedm_icosahedron(radius,**kwargs_cp)
        if x==None and y==None and z==None:
            self.map3d = dn
        else:
            x_N = x/self.dX
            y_N = y/self.dX
            z_N = z/self.dX
            self.put_custom_map(dn,x_N,y_N,z_N)

    def make_grid(self,Nx,Ny,Nz,spacing=2,thickness=1):
        G = pylab.ones(shape=(Nz,Ny,Nx))
        for iz in pylab.arange(0,Nz,spacing):
            for it in pylab.arange(0,thickness,1):
                G[iz+it,:,:] = 0
        return G

    def plot_map3d(self,mode='surface'):
        try:
            from enthought.mayavi import mlab
        except:
            from mayavi import mlab
        if mode=='planes':
            s = mlab.pipeline.scalar_field(abs(self.map3d))
            plane_1 = mlab.pipeline.image_plane_widget(s,plane_orientation='x_axes',
                                                       slice_index=self.map3d.shape[2]/2)
            plane_2 = mlab.pipeline.image_plane_widget(s,plane_orientation='y_axes',
                                                       slice_index=self.map3d.shape[1]/2)
            mlab.show()
        elif mode=='surface':
            mlab.contour3d(abs(self.map3d))
        else:
            print "ERROR: No valid mode given."
            

    def plot_fmap3d(self):
        from enthought.mayavi import mlab
        import spimage
        M = spimage.sp_image_alloc(self.map3d.shape[0],self.map3d.shape[1],self.map3d.shape[2])
        M.image[:,:,:] = self.map3d[:,:,:]
        M.mask[:,:,:] = 1
        fM = spimage.sp_image_fftw3(M)
        fM.mask[:,:,:] = 1
        fsM = spimage.sp_image_shift(fM)
        self.fmap3d = abs(fsM.image).copy()
        self.fmap3d[self.fmap3d!=0] = pylab.log10(self.fmap3d[self.fmap3d!=0])
        
        print pylab.log10(abs(self.fmap3d))
        s = mlab.pipeline.scalar_field(self.fmap3d)
        plane_1 = mlab.pipeline.image_plane_widget(s,plane_orientation='x_axes',
                                                   slice_index=self.fmap3d.shape[2]/2)
        plane_2 = mlab.pipeline.image_plane_widget(s,plane_orientation='y_axes',
                                                   slice_index=self.fmap3d.shape[1]/2)
        mlab.show()


    def _makedm_icosahedron(self,radius,**kwargs):  
        """
        Function returns a refractive index map of a homogeneous icosahedron:
        =====================================================================

        Arguments:

        - radius: Radius in meter (volume equals volume of a sphere with given radius). [no default value]
        
        Keyword arguments:

        - euler1,euler2,euler3: orientation defined by Euler angles in rad. [0.0,0.0,0.0]
        - Nlayers: generate icosahedron that is radially layered with Nlayers across.
          If 'Nlayers' is set to 0 icosahedron is being homogeneously filled. [0]

        EITHER:
        - materialtype: Predefined materialtype ('protein','virus','cell','latexball','water',... For a complete list look up \'config.py\'.)
        
        OR:
        - c\'X\': fraction of element \'X\' of atomic number density in material (normalization is done internally).
        - massdensity: Massdensity of material in kg/m^3

        """

        materialargs = {}
        if 'massdensity' in kwargs:
            materialargs['massdensity'] = kwargs['massdensity']
            for key in kwargs.keys():
                if key[0] == 'c': materialargs[key] = kwargs[key]
        else:
            materialargs['materialtype'] = kwargs['materialtype']
        material_obj = Material(self,**materialargs)
        dn = 1.0 - material_obj.get_n()

        euler1 = kwargs.get('euler_angle_0',0.0)
        euler2 = kwargs.get('euler_angle_1',0.0)
        euler3 = kwargs.get('euler_angle_2',0.0)
        Nlayers = kwargs.get('Nlayers',0)

        t_start = time.time()

        a = radius*(16*pylab.pi/5.0/(3+pylab.sqrt(5)))**(1/3.0)
        Rmax = pylab.sqrt(10.0+2*pylab.sqrt(5))*a/4.0 # radius at corners
        nRmax = Rmax/self.dX

        # smooth
        s = 1.0

        N = int(pylab.ceil(2.3*(nRmax)))
        #print N
        
<<<<<<< HEAD
        icomap = make_icomap(N,nRmax,euler1,euler2,euler3,s)
=======
        if Nlayers == 0:

            # calculate distance of all voxels to all faces (negative inside, positive outside icosahedron)
            for i in range(len(n_list)):
                icomap[i,:,:,:] = (X*n_list[i][2]+Y*n_list[i][1]+Z*n_list[i][0])+nRmin

            M = icomap.copy()
            temp = abs(M)<0.5*s
            icomap[temp] = 0.5+icomap[temp]/s
            icomap[M<(-0.5)*s] = 0
            icomap[M>0.5*s] = 1
            icomap = icomap.min(0)

        else:
            nlayerdistance = 2*nRmin/(1.0*Nlayers)

            for i in range(len(n_list)):
                icomap[i,:,:,:] = X*n_list[i][2]+Y*n_list[i][1]+Z*n_list[i][0]

            M = icomap-nRmin
            M = M.max(0)
            M[M>0] = 0

            icomap = pylab.zeros_like(M)
            icomap = (1-pylab.cos(2*pylab.pi*M/nlayerdistance))/2.
            #f = 1.
            #icomap[abs(M)<nRmin*f] = (1-pylab.cos(2*pylab.pi*M[abs(M)<nRmin*f]/nlayerdistance))/2.
            #icomap[abs(M)>=nRmin*3/4.] = (1-pylab.cos(2*pylab.pi*Z[abs(M)>=nRmin*3/4.]/nlayerdistance))/2.

        t_stop = time.time()

        config.OUT.write("Time: %f sec\n" % (t_stop-t_start))
>>>>>>> bd6a34e7

        self.icomap = icomap.copy()

        return dn*icomap    

    def project(self,eul_ang0=None,eul_ang1=None,eul_ang2=None,**kwargs):
        """ Projection of 3-dimensional map."""
        if not eul_ang0: eul_ang0 = self.euler_angle_0
        if not eul_ang1: eul_ang1 = self.euler_angle_1
        if not eul_ang2: eul_ang2 = self.euler_angle_2

        if eul_ang0 == 0.0 and eul_ang1 == 0.0 and eul_ang2 == 0.0:
            map2d = pylab.zeros((self.map3d.shape[1],self.map3d.shape[2]))
            for iy in pylab.arange(0,map2d.shape[0]):
                for ix in pylab.arange(0,map2d.shape[1]):
                    map2d[iy,ix] = self.map3d[:,iy,ix].real.sum()*self.dX*pylab.exp(-self.map3d[:,iy,ix].imag.sum()*self.dX)
        else:
            x_0 = proptools.rotation(pylab.array([0.0,0.0,1.0]),eul_ang0,eul_ang1,eul_ang2)
            y_0 = proptools.rotation(pylab.array([0.0,1.0,0.0]),eul_ang0,eul_ang1,eul_ang2)
            z_0 = proptools.rotation(pylab.array([1.0,0.0,0.0]),eul_ang0,eul_ang1,eul_ang2)
            N = self.map3d.shape[0]
            extra_space = 10
            map2d = pylab.zeros(shape=(N,N),dtype="complex64")
            def valid_coordinate(v):
                for i in range(0,3):
                    if v[i] < N and v[i] > 0:
                        pass
                    else:
                        return False
                return True
            for y in range(0,N):
                for x in range(0,N):
                    for z in range(0,N):
                        vector = pylab.array([(N-1)/2.0,(N-1)/2.0,(N-1)/2.0])-(N-1)/2.0*(x_0+y_0+z_0)+(z*z_0+y*y_0+x*x_0)
                        cases = [pylab.floor,lambda x: 1.0 + pylab.floor(x)]
                        for y_func in cases:
                            for x_func in cases:
                                for z_func in cases:
                                    if valid_coordinate(pylab.array([z_func(vector[0]),y_func(vector[1]),x_func(vector[2])])):
                                    #print "%i %i %i %i" % (z_func(vector[0]),y_func(vector[1]),x_func(vector[2]),N)
                                        map2d[y,x] +=\
                                            self.dX*\
                                            (1.0-abs(z_func(vector[0]) - vector[0]))*\
                                            (1.0-abs(y_func(vector[1]) - vector[1]))*\
                                            (1.0-abs(x_func(vector[2]) - vector[2]))*\
                                            self.map3d[int(z_func(vector[0])),
                                                  int(y_func(vector[1])),
                                                  int(x_func(vector[2]))]
        if "padding" in kwargs.keys():
            if kwargs["padding"]=="squared":
                N_new = max([map2d.shape[0],map2d.shape[1]])
                map2d_new = pylab.zeros(shape=(N_new,N_new))
                map2d_new[(N_new-map2d.shape[0])/2:(N_new-map2d.shape[0])/2+map2d.shape[0],
                          (N_new-map2d.shape[1])/2:(N_new-map2d.shape[1])/2+map2d.shape[1]] = map2d[:,:]
                map2d = map2d_new
        return map2d

    def save_map3d(self,filename):
        """
        Function saves the current refractive index map to an hdf5 file:
        ================================================================
        
        Arguments:
        
        - filename: Filename.

        """
        if filename[-3:] == '.h5':
            import h5py
            f = h5py.File(filename,'w')
            map3d = f.create_dataset('data', self.map3d.shape, self.map3d.dtype)
            map3d[:,:,:] = self.map3d[:,:,:]
            f['voxel_dimensions_in_m'] = self.dX
            f.close()
        else:
            print 'ERROR: Invalid filename extension, has to be \'.h5\'.'

    def load_map3d(self,filename):
        """
        Function loads refractive index map from an hdf5 file:
        ======================================================
        
        Arguments:
        
        - filename: Filename.

        """

        if filename[-3:] == '.h5':
            try:
                import spimage
                img = spimage.sp_image_read(filename,0)
                self.map3d = img.image.copy()
                spimage.sp_image_free(img)
            except:
                import h5py
                print filename
                try:
                    f = h5py.File(filename,'r')
                    self.map3d = f['data'].value.copy()
                    #if f['voxel_dimensions_in_m'].value != self.dX: config.OUT.write("WARNING: Sampling of map and setup does not match.")
                    #self.dX = f['voxel_dimensions_in_m'].value
                    f.close()
                except:
                    f = h5py.File(filename,'r')
                    self.map3d = f['real'].value.copy()
                    f.close()
        else:
            print 'ERROR: Invalid filename extension, has to be \'.h5\'.'

    def get_area(self,mode='auto'):
        """
        Function returns projected area of the sample along current beam axis:
        ======================================================================

        """
        if mode == 'auto':
            if self.radius != None: return pylab.pi*self.radius**2
        projection = self.project(self.euler_angle_0,self.euler_angle_1,self.euler_angle_2)
        binary = pylab.ones(shape=projection.shape)
        binary[abs(projection)<pylab.median(abs(projection))] = 0
        area = binary.sum()*self.dX**2
        return area

    
        
class SampleSphere:
    """
    A class of the input-object.
    Sample is a homogeneous sphere defined by a radius and a material object.

    """

    def __init__(self,**kwargs):
        self.radius = kwargs.get('diameter',450E-09)/2.
        self._parent = kwargs.get('parent',None)

        material_kwargs = kwargs.copy()
        non_material_arguments = ['parent','diameter']
        for non_material_argument in non_material_arguments:
            try: material_kwargs.pop(non_material_argument)
            except: pass
        material_kwargs['parent'] = self
        self.material = Material(**material_kwargs)

    def get_area(self):
        """ Calculates area of projected sphere """
        return pylab.pi*self.radius**2

class SampleSpheroid:
    """
    A class of the input-object.
    Sample is a homogeneous spheroid defined by a semidiameter a and c (parallel to rotation axis) and a material object.

    """

    def __init__(self,**kwargs):
        self.a = kwargs.get('a',225E-09)
        self.c = kwargs.get('c',225E-09)
        self.theta = kwargs.get('theta',0.)
        self.phi = kwargs.get('phi',0.)
        self._parent = kwargs.get('parent',None)

        material_kwargs = kwargs.copy()
        non_material_arguments = ['parent','a','c','euler_angle_0','euler_angle_1','theta','phi']
        for non_material_argument in non_material_arguments:
            try: material_kwargs.pop(non_material_argument)
            except: pass
        material_kwargs['parent'] = self
        self.material = Material(**material_kwargs)

    def get_area(self):
        """
        Calculates area of projected spheroid
        !!!!!!!!!!!!!!!!!!!! WRONG
        """
        return (4/3.*pylab.pi*self.a**2*self.c)**(2/3.)


class SampleSpheres:
    """
    A class of the input-object.
    Sample is a set of homogeneous spheres defined by a radii and material objects.

    """

    def __init__(self,**kwargs):
        self._parent = kwargs.get('parent',None)

        material_kwargs = kwargs.copy()
        try: material_kwargs.pop('parent')
        except: pass
        material_kwargs['parent'] = self
        if len(material_kwargs) != 0: self.material = Material(**material_kwargs)
        else: self.material = None

        self.x = []
        self.y = []
        self.z = []
        self.r = []
        self.m = []

    def fill_cube_randomly(self,a,N,d):
        X = imgutils.get_random_circle_positions(N,d/a,3)
        z = X[:,0]
        y = X[:,1]
        x = X[:,2]
        for i in range(N):
            self.add_sphere(d/2.,a*x[i],a*y[i],a*z[i])

    def fill_icosahedron_randomly(self,r,N,d):
        Ni = 0
        ns = imgutils.get_icosahedron_normal_vectors()
        f = 1.2
        while Ni < N:
            to_add_indices = []
            Nnow = int(N*f)
            X = imgutils.get_random_circle_positions(Nnow,d/r/2.,3)
            X = (X-0.5)*2.
            z = X[:,0]
            y = X[:,1]
            x = X[:,2]
            for i in range(Nnow):
                outside = False
                for n in ns:
                    if pylab.dot(X[i,:],n) > 0.7:
                        outside = True
                        break
                if not outside:
                    to_add_indices.append(i)
                    Ni += 1
                    print Ni
            f += 0.2
        for i in to_add_indices:
            self.add_sphere(d/2.,r*x[i],r*y[i],r*z[i])

    def fill_icosahedron_radial_chains(self,r,N,d,t,s):
        ns = imgutils.get_icosahedron_normal_vectors()
      
        def pick_random_point():
            [u,v] = liSst(pylab.rand(2))
            theta = 2*pylab.pi*u
            phi = pylab.arccos(2*v-1)
            
            
            return distances.min()

        X = pylab.zeros(shape=(N,3))

        D = d/2./r
        Dsq = D**2

        i = 0
        intersect = False
        while i < N:
            X[i,:] = pylab.rand(3)[:]
            X[i] = (X[i]-0.5)*2.
            for j in range(i):
                intersect = False
                if pylab.dot(X[i]-X[j],X[i]-X[j]) <= Dsq:
                    intersect = True
                    print intersect
                    break
            if intersect == False:
                for n in ns:
                    outside = False
                    if pylab.dot(X[i,:],n) > 0.7:
                        outside = True
                        break
                if not outside:
                    if abs((get_distance(r*X[i]) % t)-t/2.) < s:
                        self.add_sphere(d/2.,r*X[i,2],r*X[i,1],r*X[i,0])
                        i += 1
                        print i

    def fill_icosahedron_radial_layers(self,r,N,d,t,s):
        ns = imgutils.get_icosahedron_normal_vectors()
      
        def get_distance(pos):
            distances = pylab.zeros(len(ns))
            for i in range(len(ns)):
                distances[i] = pylab.dot(ns[i],pos)-pylab.sqrt(pylab.dot(ns[i],ns[i]))
            return distances.min()

        X = pylab.zeros(shape=(N,3))

        D = d/2./r
        Dsq = D**2

        i = 0
        intersect = False
        while i < N:
            X[i,:] = pylab.rand(3)[:]
            X[i] = (X[i]-0.5)*2.
            for j in range(i):
                intersect = False
                if pylab.dot(X[i]-X[j],X[i]-X[j]) <= Dsq:
                    intersect = True
                    print intersect
                    break
            if intersect == False:
                for n in ns:
                    outside = False
                    if pylab.dot(X[i,:],n) > 0.7:
                        outside = True
                        break
                if not outside:
                    if abs((get_distance(r*X[i]) % t)-t/2.) < s:
                        self.add_sphere(d/2.,r*X[i,2],r*X[i,1],r*X[i,0])
                        i += 1
                        print i
              
    def fill_icosahedron_parallel_chains(self,r,N,d,t,axis=2):
        ns = imgutils.get_icosahedron_normal_vectors()
      
        def get_distance(pos):
            distances = pylab.zeros(len(ns))
            for i in range(len(ns)):
                distances[i] = pylab.dot(ns[i],pos)-pylab.sqrt(pylab.dot(ns[i],ns[i]))
            return distances.min()

        X = pylab.zeros(shape=(N,3))

        D = d/(2.*r)
        Dsq = D**2

        i = 0
        intersect = False
        while i < N:
            X[i,:] = pylab.rand(3)[:]
            X[i] = (X[i]-0.5)*2.

            for j in range(i):
                intersect = False
                if pylab.dot(X[i]-X[j],X[i]-X[j]) <= Dsq:
                    intersect = True
                    print 'Missed insert'
                    break

            Xtemp = (X[i]-0.5)*2.
            istart = i

            outside_top = False
            while outside_top == False and i < N:
                if abs(Xtemp[0])>1. and abs(Xtemp[1])>1. and abs(Xtemp[2])>1.:
                    break
                else:
                    for n in ns:
                        if pylab.dot(Xtemp[:],n) > 0.7:
                            outside_top = True
                            break
                    if not outside_top:
                        self.add_sphere(d/2.,r*Xtemp[2],r*Xtemp[1],r*Xtemp[0])
                        i += 1
                        Xtemp[axis] += t/(2.*r)
                        print i

            if i < N:
                Xtemp = (X[istart]-0.5)*2.
                Xtemp[0] -= t/(2.*r)
            else: break

            outside_bot = False
            while outside_bot == False and i < N:
                if abs(Xtemp[0])>1. and abs(Xtemp[1])>1. and abs(Xtemp[2])>1.:
                    break
                for n in ns:
                    if pylab.dot(Xtemp[:],n) > 0.7:
                        outside_bot = True
                        break
                if not outside_bot:
                    self.add_sphere(d/2.,r*Xtemp[2],r*Xtemp[1],r*Xtemp[0])
                    i += 1
                    Xtemp[axis] -= t/(2.*r)
                    print i

    def make_filaments(self,diameter_element,N,length_filament,diameter_filament):
        X = pylab.zeros(shape=(N,2))

        i = 0
        intersect = False
        dsq = (diameter_element/diameter_filament)**2

        while i < N:
            X[i,:] = pylab.rand(2)[:]
            X[i,:] = (X[i,:]-0.5)*2.
            intersect = False
            for j in range(i):
                if pylab.dot(X[i,:]-X[j,:],X[i,:]-X[j,:]) <= dsq:
                    print 'Missed insert'
                    intersect = True
                    break
            if intersect == False:
                print int(round(length_filament/diameter_element))
                for j in range(int(round(length_filament/diameter_element))):
                    print 'adding sphere'
                    self.add_sphere(diameter_element/2.,
                                    diameter_element*j,
                                    X[i,0]*diameter_filament,
                                    X[i,1]*diameter_filament)
                i += 1
  
    def clear(self):
        self.x = []
        self.y = []
        self.z = []
        self.r = []
        self.m = []        

    def add_sphere(self,radius,x,y,z,material=None):
        self.x.append(x)
        self.y.append(y)
        self.z.append(z)
        self.r.append(radius)
        if material == None: material = self.material
        self.m.append(material)

    def plot_spheres(self):
        import mayavi.mlab
        mayavi.mlab.points3d(self.x,self.y,self.z,self.r,colormap="copper", scale_factor=1.)

    def get_area(self):
        return 1

    def get_radii(self):
        radii = []
        temp = pylab.zeros(len(self.r))
        while sum(temp) != len(temp):
            radii.append(pylab.array(self.r)[temp==0].min())
            temp[pylab.array(self.r)==radii[-1]] = 1
        return radii

    
def make_icomap(N,nRmax,euler1=0.,euler2=0.,euler3=0.,s=1.):

    na = nRmax/pylab.sqrt(10.0+2*pylab.sqrt(5))*4.
    nRmin = pylab.sqrt(3)/12*(3.0+pylab.sqrt(5))*na # radius at faces

    #config.OUT.write("... build icosahedral geometry ...\n")

    n_list = imgutils.get_icosahedron_normal_vectors(euler1,euler2,euler3)
    X,Y,Z = 1.0*pylab.mgrid[0:N,0:N,0:N]
    X = X - (N-1)/2.
    Y = Y - (N-1)/2.
    Z = Z - (N-1)/2.

    #config.OUT.write("... %i x %i x %i grid (%i voxels) ...\n" % (N,N,N,N**3))
    
    icomap = pylab.zeros((len(n_list),N,N,N))
        
    # calculate distance of all voxels to all faces (negative inside, positive outside icosahedron)
    for i in range(len(n_list)):
        icomap[i,:,:,:] = (X*n_list[i][2]+Y*n_list[i][1]+Z*n_list[i][0])+nRmin

    M = icomap.copy()
    temp = abs(M)<0.5*s
    icomap[temp] = 0.5+icomap[temp]/s
    icomap[M<(-0.5)*s] = 0
    icomap[M>0.5*s] = 1
    icomap = icomap.min(0)

    #t_stop = time.time()

    #config.OUT.write("Time: %f sec\n" % (t_stop-t_start))

    return icomap<|MERGE_RESOLUTION|>--- conflicted
+++ resolved
@@ -532,44 +532,8 @@
         s = 1.0
 
         N = int(pylab.ceil(2.3*(nRmax)))
-        #print N
-        
-<<<<<<< HEAD
+        
         icomap = make_icomap(N,nRmax,euler1,euler2,euler3,s)
-=======
-        if Nlayers == 0:
-
-            # calculate distance of all voxels to all faces (negative inside, positive outside icosahedron)
-            for i in range(len(n_list)):
-                icomap[i,:,:,:] = (X*n_list[i][2]+Y*n_list[i][1]+Z*n_list[i][0])+nRmin
-
-            M = icomap.copy()
-            temp = abs(M)<0.5*s
-            icomap[temp] = 0.5+icomap[temp]/s
-            icomap[M<(-0.5)*s] = 0
-            icomap[M>0.5*s] = 1
-            icomap = icomap.min(0)
-
-        else:
-            nlayerdistance = 2*nRmin/(1.0*Nlayers)
-
-            for i in range(len(n_list)):
-                icomap[i,:,:,:] = X*n_list[i][2]+Y*n_list[i][1]+Z*n_list[i][0]
-
-            M = icomap-nRmin
-            M = M.max(0)
-            M[M>0] = 0
-
-            icomap = pylab.zeros_like(M)
-            icomap = (1-pylab.cos(2*pylab.pi*M/nlayerdistance))/2.
-            #f = 1.
-            #icomap[abs(M)<nRmin*f] = (1-pylab.cos(2*pylab.pi*M[abs(M)<nRmin*f]/nlayerdistance))/2.
-            #icomap[abs(M)>=nRmin*3/4.] = (1-pylab.cos(2*pylab.pi*Z[abs(M)>=nRmin*3/4.]/nlayerdistance))/2.
-
-        t_stop = time.time()
-
-        config.OUT.write("Time: %f sec\n" % (t_stop-t_start))
->>>>>>> bd6a34e7
 
         self.icomap = icomap.copy()
 
